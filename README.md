# BeamerPresenter
BeamerPresenter is a PDF viewer for presentations, which opens a presentation
screen and a control screen in two different windows. The control screen
optionally shows slides from a dedicated notes document instead of the slides
for the audience. Additional information on the control screen includes the
current time, a timer for the presentation, and previews of the next slides.

Features include slide transitions, multimedia content, different options for
efficient and fast navigation, and different tools for highlighting and drawing
in the presentation.

Written in Qt, BeamerPresenter is cross-platform, but mainly tested on
Arch Linux with X11 or wayland using presentations created by LaTeX beamer.
In general Qt programs more stable in X11 than in wayland.
<<<<<<< HEAD

## Features
An extended list of features can be found in the manual (`beamerpresenter.1`).

*	Speaker screen showing notes, previews of the current and next slide, a
	timer, a clock and the current slide number.

<table border="0px"><tr><td>
<img src="readme/presentation.png" width=100% title="Presentation screen">
</td><td>
<img src="readme/notes.png" width=100% title="Control screen">
</td></tr></table>

*	Draw in presentation: You can use different pens and highlighters to draw
	in the presentation. Drawings are synchronized between notes screen and
	presentation screen. You can use a pointer, torch and magnifier to
	highlight parts of the presentation.
	Drawings can be saved to an experimental binary file format.

<table border="0px"><tr><td>
<img src="readme/magnifier-pres.png" width=100% title="Magnifier on presentation screen">
</td><td>
<img src="readme/magnifier-notes.png" width=100% title="Magnifier on control screen">
</td></tr>
<tr><td>
<img src="readme/torch.png" width=100% title="Drawings and torch on presentation screen">
</td><td>
<img src="readme/highlighter.png" width=100% title="Drawing on the control screen, synchronized to presentation screen">
</td></tr></table>

*	Simple navigation by using links, scrolling, a table of contents, an
	overview of all slides on the speaker's screen, and shortcuts for skipping
	overlays.

<table border="0px"><tr><td>
<img src="readme/overview.png" width=100% title="Overview mode">
</td><td>
<img src="readme/toc.png" width=100% title="Table of content (can many more entries, subsections, ...)">
</td></tr></table>

*	The timer can be configured to change its color as to indicate whether you
	are in time.
*	Cache: All slides are rendered to a compressed cache.
	The total cache size and the number of slides in cache can be limited.
*	Slide transitions: BeamerPresenter probably supports probably all slide
	transitions	which are defined in the PDF standard.
*	Multimedia: You can add videos and audio files to your presentation.
	A video will continue playing if embedded on two consecutive slides with
	the same page label (overlays in LaTeX beamer).
*	Animations: You can create simple animations by showing slides in rapid
	succession. The minimal delay between two frames can be defined in the
	configuration.
=======
>>>>>>> 42622e40


## Build
To build and use this project you need to have the Qt5 multimedia module and the
poppler Qt5 bindings installed.
If building fails on your system, please open an issue on github.

Download, compile and install this project on GNU/Linux systems:
```sh
git clone https://github.com/stiglers-eponym/BeamerPresenter.git
cd BeamerPresenter
qmake && make
make install
```
Showing videos in a presentation additionally requires the installation of some
GStreamer plugins.


### Installation in Arch Linux
You can install the package beamerpresenter from the AUR.


### Installation in Ubuntu >= 16.04
First install the dependences (note that this changes the default Qt version to Qt5):
```sh
sudo apt install git qt5-qmake qt5-default libpoppler-qt5-dev qtmultimedia5-dev
```
Optionally install `libqt5multimedia5-plugins` for multimedia content.

Then download the source and build:
```sh
git clone https://github.com/stiglers-eponym/BeamerPresenter.git
cd BeamerPresenter
qmake && make
```
You could now install BeamerPresenter using `sudo make install`, but it is
recommended to use `checkinstall` in order to keep track of all installed files
using dpkg or apt:
```sh
sudo apt install checkinstall
echo 'Simple dual screen pdf viewer' > description-pak
sudo checkinstall -D \
	--pkglicense=GPL3 \
	--requires=libpoppler-qt5-1,qtmultimedia5-dev \
	--pkgsource=github.com/stiglers-eponym/BeamerPresenter \
	make install
```

After the installation you can remove the packages `libpoppler-qt5-dev`, `libpoppler-dev` and `checkinstall`.


### Other OS
For building BeamerPresenter in any other OS you need to have Qt5 and the
poppler-qt5 library installed. Since only building in GNU/Linux is configured
in `beamerpresenter.pro`, you also need to configure `INCLUDEPATH` and `LIBS`
manually.

Building on Microsoft Windows has been tested for some old version of BeamerPresenter.
You need to define the directory containing the poppler-qt5 header and library
manually in `beamerpresenter.pro` (line 153). Also the installation has to be
done manually. Make sure that beamerpresenter.exe has access to the libraries,
e.g. by copying all necessary .ddl files to the same directory as
beamerpresenter.exe. For multimedia content you need to make sure that the
required codecs are installed.


## Usage
```sh
beamerpresenter [options] <presentation.pdf> [<notes.pdf>]
```
For more options and usage possibilities use `beamerpresenter --help` and the
man pages.

If you start `beamerpresenter` without any arguments, it will show a file dialog
in which you can pick you presentation and notes file.


## Settings
Settings can be placed in a file `beamerpresenter.conf` (on platforms other than
GNU/Linux: `beamerpresenter.ini`). An example configuration file is provided.
The configuration can only be edited directly with a text editor.


## Typical usage
I compile my LaTeX beamer presentations once with an aspect ratio optimized for
the projector (e.g. 16:10) and once with aspect ratio 4:3 for the speaker's
screen. The layout is less important for the speaker's screen, but it should
leave enough space on the screen for a clock, a timer and a preview of the next
slide.
In the slides for the speaker screen I can include some additional information.<|MERGE_RESOLUTION|>--- conflicted
+++ resolved
@@ -12,7 +12,6 @@
 Written in Qt, BeamerPresenter is cross-platform, but mainly tested on
 Arch Linux with X11 or wayland using presentations created by LaTeX beamer.
 In general Qt programs more stable in X11 than in wayland.
-<<<<<<< HEAD
 
 ## Features
 An extended list of features can be found in the manual (`beamerpresenter.1`).
@@ -65,8 +64,6 @@
 *	Animations: You can create simple animations by showing slides in rapid
 	succession. The minimal delay between two frames can be defined in the
 	configuration.
-=======
->>>>>>> 42622e40
 
 
 ## Build
