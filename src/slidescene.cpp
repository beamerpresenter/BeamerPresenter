// SPDX-FileCopyrightText: 2022 Valentin Bruch <software@vbruch.eu>
// SPDX-License-Identifier: GPL-3.0-or-later OR AGPL-3.0-or-later

#include <iterator>
#include <QTransform>
#include <QString>
#include <QByteArray>
#include <QDataStream>
#include <QGraphicsVideoItem>
#include <QRegularExpression>
#include <QXmlStreamWriter>
#include <QGuiApplication>
#include <QMimeData>
#include <QClipboard>
#include <QDesktopServices>
#include <QPropertyAnimation>
#include <QParallelAnimationGroup>
#include <QTabletEvent>
#include <QGraphicsSceneMouseEvent>
#if (QT_VERSION_MAJOR >= 6)
#include <QAudioOutput>
#else
#include <QMediaPlaylist>
#endif

#include "src/log.h"
#include "src/preferences.h"
#include "src/slidescene.h"
#include "src/slideview.h"
#include "src/pdfmaster.h"
#include "src/drawing/fullgraphicspath.h"
#include "src/drawing/basicgraphicspath.h"
#include "src/drawing/flexgraphicslineitem.h"
#include "src/drawing/pixmapgraphicsitem.h"
#include "src/drawing/rectgraphicsitem.h"
#include "src/drawing/ellipsegraphicsitem.h"
#include "src/drawing/linegraphicsitem.h"
#include "src/drawing/arrowgraphicsitem.h"
#include "src/drawing/pointingtool.h"
#include "src/drawing/texttool.h"
#include "src/drawing/selectiontool.h"
#include "src/drawing/pathcontainer.h"
#include "src/drawing/shaperecognizer.h"
#include "src/rendering/mediaplayer.h"

SlideScene::SlideScene(const PdfMaster *master, const PagePart part, QObject *parent) :
    QGraphicsScene(parent),
    pageItem(new PixmapGraphicsItem(sceneRect())),
    master(master),
    page_part(part)
{
    setSceneRect(0, 0, 4000, 3000);
    connect(this, &SlideScene::sendNewPath, master, &PdfMaster::receiveNewPath, Qt::DirectConnection);
    connect(this, &SlideScene::replacePath, master, &PdfMaster::replacePath, Qt::DirectConnection);
    connect(this, &SlideScene::sendHistoryStep, master, &PdfMaster::addHistoryStep, Qt::DirectConnection);
    connect(this, &SlideScene::requestNewPathContainer, master, &PdfMaster::requestNewPathContainer, Qt::DirectConnection);
    connect(this, &SlideScene::sendRemovePaths, master, &PdfMaster::removeItems, Qt::DirectConnection);
    connect(this, &SlideScene::sendAddPaths, master, &PdfMaster::addItems, Qt::DirectConnection);
    connect(this, &SlideScene::bringToForeground, master, &PdfMaster::bringToForeground, Qt::DirectConnection);
    connect(this, &SlideScene::selectionChanged, this, &SlideScene::updateSelectionRect, Qt::DirectConnection);
    pageItem->setZValue(-1e2);
    addItem(&selection_bounding_rect);
    addItem(pageItem);
    pageItem->show();
}

SlideScene::~SlideScene()
{
    delete animation;
    if (searchResults)
        removeItem(searchResults);
    delete searchResults;
    QList<QGraphicsItem*> list = items();
    while (!list.isEmpty())
        removeItem(list.takeLast());
    delete pageItem;
    delete pageTransitionItem;
    for (const auto &media : mediaItems)
    {
        delete media.item;
        delete media.player;
#if (QT_VERSION_MAJOR >= 6)
        delete media.audio_out;
#endif
    }
    mediaItems.clear();
    delete currentlyDrawnItem;
    delete currentItemCollection;
}

void SlideScene::stopDrawing()
{
    debug_msg(DebugDrawing, "Stop drawing" << page << page_part << currentlyDrawnItem << currentItemCollection);
    if (currentlyDrawnItem)
    {
        BasicGraphicsPath *newpath = NULL;
        switch (currentlyDrawnItem->type())
        {
        case BasicGraphicsPath::Type:
        case FullGraphicsPath::Type:
        {
            AbstractGraphicsPath *path = static_cast<AbstractGraphicsPath*>(currentlyDrawnItem);
            path->finalize();
            emit sendNewPath(page | page_part, currentlyDrawnItem);
            if (path->getTool().shape() == DrawTool::Recognize)
            {
                ShapeRecognizer recognizer(path);
                newpath = recognizer.recognize();
                if (newpath)
                {
                    addItem(newpath);
                    emit replacePath(page | page_part, currentlyDrawnItem, newpath);
                    currentlyDrawnItem = newpath;
                }
            }
            currentlyDrawnItem->show();
            invalidate(currentlyDrawnItem->sceneBoundingRect(), QGraphicsScene::ItemLayer);
            currentlyDrawnItem = NULL;
            break;
        }
        case RectGraphicsItem::Type:
            newpath = static_cast<RectGraphicsItem*>(currentlyDrawnItem)->toPath();
            break;
        case EllipseGraphicsItem::Type:
            newpath = static_cast<EllipseGraphicsItem*>(currentlyDrawnItem)->toPath();
            break;
        case LineGraphicsItem::Type:
            newpath = static_cast<LineGraphicsItem*>(currentlyDrawnItem)->toPath();
            break;
        case ArrowGraphicsItem::Type:
        {
            const auto newpaths = static_cast<ArrowGraphicsItem*>(currentlyDrawnItem)->toPath();
            removeItem(currentlyDrawnItem);
            delete currentlyDrawnItem;
            currentlyDrawnItem = nullptr;
            if (!newpaths.isEmpty())
            {
                for (auto item : newpaths)
                {
                    addItem(item);
                    item->show();
                }
                emit sendAddPaths(page | page_part, reinterpret_cast<const QList<QGraphicsItem*>&>(newpaths));
            }
            break;
        }
        default:
            break;
        }
        if (currentlyDrawnItem)
        {
            removeItem(currentlyDrawnItem);
            delete currentlyDrawnItem;
            currentlyDrawnItem = NULL;
            if (newpath)
            {
                addItem(newpath);
                newpath->show();
                emit sendNewPath(page | page_part, newpath);
            }
            currentlyDrawnItem = NULL;
        }
    }
    if (currentItemCollection)
    {
        removeItem(currentItemCollection);
        delete currentItemCollection;
        currentItemCollection = NULL;
    }
}

bool SlideScene::event(QEvent* event)
{
    debug_verbose(DebugDrawing, event);
    int device = 0;
    QList<QPointF> pos;
    QPointF start_pos;
    switch (event->type())
    {
    case QEvent::GraphicsSceneMousePress:
    {
        const auto *mouseevent = static_cast<QGraphicsSceneMouseEvent*>(event);
        device = (mouseevent->buttons() << 1) | Tool::StartEvent;
        pos.append(mouseevent->scenePos());
        break;
    }
    case QEvent::GraphicsSceneMouseMove:
    {
        const auto *mouseevent = static_cast<QGraphicsSceneMouseEvent*>(event);
        device = (mouseevent->buttons() ? mouseevent->buttons() << 1 : 1) | Tool::UpdateEvent;
        pos.append(mouseevent->scenePos());
        break;
    }
    case QEvent::GraphicsSceneMouseRelease:
    {
        const auto *mouseevent = static_cast<QGraphicsSceneMouseEvent*>(event);
        device = (mouseevent->button() << 1) | Tool::StopEvent;
        pos.append(mouseevent->scenePos());
        start_pos = mouseevent->buttonDownScenePos(mouseevent->button());
        break;
    }
    case QEvent::TouchBegin:
    {
        device = int(Tool::TouchInput) | Tool::StartEvent;
        const auto touchevent = static_cast<QTouchEvent*>(event);
#if (QT_VERSION_MAJOR >= 6)
        for (const auto &point : touchevent->points())
            pos.append(point.scenePosition());
#else
        for (const auto &point : touchevent->touchPoints())
            pos.append(point.scenePos());
#endif
        break;
    }
    case QEvent::TouchUpdate:
    {
        device = int(Tool::TouchInput) | Tool::UpdateEvent;
        const auto touchevent = static_cast<QTouchEvent*>(event);
#if (QT_VERSION_MAJOR >= 6)
        for (const auto &point : touchevent->points())
            pos.append(point.scenePosition());
#else
        for (const auto &point : touchevent->touchPoints())
            pos.append(point.scenePos());
#endif
        break;
    }
    case QEvent::TouchEnd:
    {
        device = int(Tool::TouchInput) | Tool::StopEvent;
        const auto touchevent = static_cast<QTouchEvent*>(event);
#if (QT_VERSION_MAJOR >= 6)
        if (touchevent->points().size() > 0)
        {
            for (const auto &point : touchevent->points())
                pos.append(point.scenePosition());
            start_pos = touchevent->points().constFirst().scenePressPosition();
        }
#else
        if (touchevent->touchPoints().size() > 0)
        {
            for (const auto &point : touchevent->touchPoints())
                pos.append(point.scenePos());
            start_pos = touchevent->touchPoints().constFirst().startScenePos();
        }
#endif
        break;
    }
    case QEvent::TouchCancel:
        device = int(Tool::TouchInput) | Tool::CancelEvent;
        break;
    case QEvent::Leave:
    case QEvent::DragLeave:
    case QEvent::TabletLeaveProximity:
#if (QT_VERSION_MAJOR >= 6)
    case QEvent::GraphicsSceneLeave:
#endif
    case QEvent::GraphicsSceneHoverLeave:
    case QEvent::GraphicsSceneDragLeave:
        /* Try to clean up pointers on the slide scene when the device
         * leaves the scene. */
        for (auto tool : qAsConst(preferences()->current_tools))
        {
            if (tool && tool->tool() == Tool::Pointer)
            {
                PointingTool *ptool = static_cast<PointingTool*>(tool);
                if (ptool->pos().isEmpty())
                    continue;
                QRectF rect({0,0}, ptool->size()*QSizeF(2,2));
                rect.moveCenter(ptool->pos().constFirst());
                ptool->clearPos();
                invalidate(rect);
                break;
            }
        }
        [[clang::fallthrough]];
    default:
        return QGraphicsScene::event(event);
    }
    event->accept();
    handleEvents(device, pos, start_pos, 1.);
    return true;
}

void SlideScene::handleEvents(const int device, const QList<QPointF> &pos, const QPointF &start_pos, const float pressure)
{
    Tool *tool = preferences()->currentTool(device & Tool::AnyDevice);
    if (!tool)
    {
        if ((device & Tool::AnyEvent) == Tool::StopEvent && pos.size() == 1)
            noToolClicked(pos.constFirst(), start_pos);
        return;
    }

    debug_verbose(DebugDrawing, "Handling event" << tool->tool() << tool->device() << device);
    if (tool->tool() & Tool::AnyDrawTool)
    {
        // TODO: multi-touch for draw tools
        switch (device & Tool::AnyEvent)
        {
        case Tool::UpdateEvent:
            stepInputEvent(static_cast<const DrawTool*>(tool), pos.constFirst(), pressure);
            break;
        case Tool::StartEvent:
            startInputEvent(static_cast<const DrawTool*>(tool), pos.constFirst(), pressure);
            break;
        case Tool::StopEvent:
            stopInputEvent(static_cast<const DrawTool*>(tool));
            break;
        case Tool::CancelEvent:
            if (stopInputEvent(static_cast<const DrawTool*>(tool)))
            {
                PathContainer *container = master->pathContainer(page | page_part);
                if (container)
                    container->undo(this);
                break;
            }
        }
    }
    else if (tool->tool() & Tool::AnyPointingTool)
    {
        PointingTool *ptool = static_cast<PointingTool*>(tool);
        ptool->scene() = this;
        switch (ptool->tool())
        {
        case Tool::Torch:
            if ((device & Tool::AnyEvent) == Tool::StopEvent)
                ptool->clearPos();
            else
                ptool->setPos(pos);
            invalidate();
            break;
        case Tool::Eraser:
        {
            PathContainer *container = master->pathContainer(page | page_part);
            if (container)
            {
                switch (device & Tool::AnyEvent)
                {
                case Tool::UpdateEvent:
                    for (const QPointF &point : pos)
                        container->eraserMicroStep(point, ptool->size());
                    break;
                case Tool::StartEvent:
                    container->startMicroStep();
                    for (const QPointF &point : pos)
                        container->eraserMicroStep(point, ptool->size());
                    break;
                case Tool::StopEvent:
                    if (container->applyMicroStep())
                        emit newUnsavedDrawings();
                    break;
                case Tool::CancelEvent:
                    if (container->applyMicroStep())
                    {
                        container->undo(this);
                        emit newUnsavedDrawings();
                    }
                    break;
                }
            }
            if (ptool->scale() <= 0.)
                break;
            [[clang::fallthrough]];
        }
        default:
        {
            QRectF point_rect({0,0}, ptool->size()*QSize(2,2));
            for (auto point : ptool->pos())
            {
                point_rect.moveCenter(point);
                invalidate(point_rect, ForegroundLayer);
            }
            if ((device & Tool::AnyEvent) == Tool::StopEvent && !(tool->device() & (Tool::TabletHover | Tool::MouseNoButton)))
                ptool->clearPos();
            else
            {
                ptool->setPos(pos);
                for (auto point : qAsConst(pos))
                {
                    point_rect.moveCenter(point);
                    invalidate(point_rect, QGraphicsScene::ForegroundLayer);
                }
            }
            break;
        }
        }
    }
    else if (tool->tool() & Tool::AnySelectionTool)
    {
        const QPointF &single_pos = pos.constFirst();
        SelectionTool *selection_tool = static_cast<SelectionTool*>(tool);
        switch (device & Tool::DeviceEventType::AnyEvent)
        {
        case Tool::DeviceEventType::StartEvent:
            handleSelectionStartEvents(selection_tool, single_pos);
            break;
        case Tool::DeviceEventType::UpdateEvent:
            selection_tool->liveUpdate(single_pos);
            // TODO: select area for higher efficiency
            invalidate(QRectF(), QGraphicsScene::ForegroundLayer);
            break;
        case Tool::DeviceEventType::StopEvent:
            handleSelectionStopEvents(selection_tool, single_pos, start_pos);
            invalidate(QRectF(), QGraphicsScene::ForegroundLayer);
            break;
        }
    }
    else if (tool->tool() == Tool::TextInputTool && (device & Tool::AnyEvent) == Tool::StopEvent && pos.size() == 1)
    {
        clearSelection();
        debug_msg(DebugDrawing, "Trying to start writing text" << (device & Tool::AnyDevice) << focusItem());
        for (auto item : static_cast<const QList<QGraphicsItem*>>(items(pos.constFirst())))
            if (item->type() == TextGraphicsItem::Type)
            {
                setFocusItem(item);
                return;
            }
        TextGraphicsItem *item = new TextGraphicsItem();
        item->setFont(QFont(static_cast<const TextTool*>(tool)->font()));
        item->setDefaultTextColor(static_cast<const TextTool*>(tool)->color());
        addItem(item);
        item->show();
        item->setPos(pos.constFirst());
        emit sendNewPath(page | page_part, nullptr);
        PathContainer *container = master->pathContainer(page | page_part);
        if (container)
        {
            connect(item, &TextGraphicsItem::removeMe, container, &PathContainer::removeItem);
            connect(item, &TextGraphicsItem::addMe, container, &PathContainer::addTextItem);
        }
        setFocusItem(item);
    }
    else if ((device & Tool::AnyEvent) == Tool::StopEvent && pos.size() == 1)
        noToolClicked(pos.constFirst(), start_pos);
}

void SlideScene::handleSelectionStartEvents(SelectionTool *tool, const QPointF &pos)
{
    QList<QGraphicsItem*> selection = selectedItems();
    // Check if anything is selected.
    tool->reset();
    if (!selection.isEmpty())
    {
        selection.append(&selection_bounding_rect);
        tool->initTransformations(selection);
        // 1. Check if the user clicked on some special point on the
        // bounding rect of the selection.
        const QPolygonF selection_rect = selection_bounding_rect.scaleHandles();
        for (const auto &point : selection_rect)
            if ((pos - point).manhattanLength() < 4)
            {
                tool->startScaling(point, selection_bounding_rect.sceneCenter());
                return;
            }
        if ((pos - selection_bounding_rect.sceneRotationHandle()).manhattanLength() < 4)
        {
            tool->startRotation(pos, selection_bounding_rect.sceneCenter());
            return;
        }
        // 2. Check if the user clicked on a selected object.
        /* Option 1: Every click in the bounding rect activates dragging. */
        if (selection_bounding_rect.contains(selection_bounding_rect.mapFromScene(pos)))
        {
            tool->startMove(pos);
            return;
        }
        // */
        /* Option 2: Selection is only dragged when clicking directly on an object.
        selection.pop_back();
        for (auto item : selection)
            if (item->contains(item->mapFromScene(pos)))
            {
                tool->startMove(pos);
                return;
            }
        // */
        selection.clear();
    }
    if (tool->type() == SelectionTool::NoOperation)
    {
        clearSelection();
        setFocusItem(nullptr);
        switch (tool->tool())
        {
        case Tool::BasicSelectionTool:
        {
            QGraphicsItem *item = itemAt(pos, QTransform());
            if (!(item && item->flags() & QGraphicsItem::ItemIsSelectable))
                break;
            item->setSelected(true);
            selection.append(item);
            selection.append(&selection_bounding_rect);
            tool->initTransformations(selection);
            tool->startMove(pos);
            break;
        }
        case Tool::RectSelectionTool:
            tool->startRectSelection(pos, this);
            break;
        case Tool::FreehandSelectionTool:
            tool->startFreehandSelection(pos, this);
            break;
        default:
            break;
        }
    }
}

void SlideScene::handleSelectionStopEvents(SelectionTool *tool, const QPointF &pos, const QPointF &start_pos)
{
    switch (tool->type())
    {
    case SelectionTool::Move:
    case SelectionTool::Rotate:
    case SelectionTool::Resize:
    {
        const QHash<QGraphicsItem*, QTransform> &originalTransforms = tool->originalTransforms();
        if (originalTransforms.count() <= 1)
            return;
        drawHistory::Step *step = new drawHistory::Step;
        const bool finalize = preferences()->global_flags & Preferences::FinalizeDrawnPaths;
        QTransform transform;
        for (auto it=originalTransforms.cbegin(); it!=originalTransforms.cend(); ++it)
        {
            if (it.key() == &selection_bounding_rect)
                continue;
            transform = it.key()->transform();
            transform *= it->inverted();
            step->transformedItems.insert(it.key(), transform);
            if (finalize && (it.key()->type() == BasicGraphicsPath::Type || it.key()->type() == FullGraphicsPath::Type))
                static_cast<AbstractGraphicsPath*>(it.key())->finalize();
        }
        emit sendHistoryStep(page | page_part, step);
        updateSelectionRect();
        break;
    }
    case SelectionTool::SelectRect:
    {
        tool->liveUpdate(pos);
        QPainterPath path;
        path.addPolygon(tool->polygon());
        setSelectionArea(path, Qt::ReplaceSelection, Qt::ContainsItemBoundingRect);
        break;
    }
    case SelectionTool::SelectPolygon:
    {
        tool->liveUpdate(pos);
        QPainterPath path;
        path.addPolygon(tool->polygon());
        /* It should be possible to select all items inside path with the following commented line of code.
         * However, because QTBUG-74935 is not fixed (since 3 years!), we need a workaround. */
        //setSelectionArea(path, Qt::ReplaceSelection, Qt::ContainsItemShape);
        clearSelection();
        setFocusItem(nullptr);
        for (QGraphicsItem *item : items(path.boundingRect(), Qt::IntersectsItemBoundingRect)) {
            if (path.contains(item->mapToScene(item->shape())))
                item->setSelected(true);
        }
        break;
    }
    default:
        break;
    }
    tool->reset();
}

void SlideScene::receiveAction(const Action action)
{
    debug_msg(DebugKeyInput, "SlideScene received action" << action);
    switch (action)
    {
    case ScrollDown:
        setSceneRect(sceneRect().translated(0, sceneRect().height()/5));
        break;
    case ScrollUp:
        setSceneRect(sceneRect().translated(0, -sceneRect().height()/5));
        break;
    case ScrollNormal:
        setSceneRect({{0,0}, sceneRect().size()});
        break;
    case PauseMedia:
        pauseMedia();
        break;
    case PlayMedia:
        playMedia();
        break;
    case PlayPauseMedia:
        playPauseMedia();
        break;
    case Mute:
        for (const auto &m : qAsConst(mediaItems))
#if (QT_VERSION_MAJOR >= 6)
            if (m.audio_out)
                m.audio_out->setMuted(true);
#else
            if (m.player)
                m.player->setMuted(true);
#endif
        break;
    case Unmute:
        if (!(slide_flags & SlideFlags::MuteSlide))
            for (const auto &m : qAsConst(mediaItems))
#if (QT_VERSION_MAJOR >= 6)
                if (m.audio_out)
                    m.audio_out->setMuted(false);
#else
                if (m.player)
                    m.player->setMuted(false);
#endif
        break;
    case CopyClipboard:
        if (slide_flags & ShowDrawings && hasFocus())
            copyToClipboard();
        break;
    case CutClipboard:
        if (slide_flags & ShowDrawings && hasFocus())
        {
            copyToClipboard();
            removeSelection();
        }
        break;
    case RemoveSelectedItems:
        if (slide_flags & ShowDrawings && hasFocus())
            removeSelection();
        break;
    case PasteClipboard:
        if (slide_flags & ShowDrawings && hasFocus())
            pasteFromClipboard();
        break;
    case DuplicateSelectedItems:
        if (slide_flags & ShowDrawings && hasFocus())
        {
            copyToClipboard();
            pasteFromClipboard();
        }
        break;
    case SelectionToForeground:
        if (slide_flags & ShowDrawings && hasFocus())
            selectionToForeground();
        break;
    case SelectAll:
        if (slide_flags & ShowDrawings && hasFocus())
            for (const auto item : items())
                if (item->flags() & QGraphicsItem::ItemIsSelectable)
                    item->setSelected(true);
        break;
    case ClearSelection:
        clearSelection();
        setFocusItem(nullptr);
        break;
    case PdfFilesChanged:
        for (const auto &media : mediaItems)
        {
            delete media.item;
            delete media.player;
#if (QT_VERSION_MAJOR >= 6)
            delete media.audio_out;
#endif
        }
        mediaItems.clear();
        break;
    default:
        break;
    }
}

void SlideScene::prepareNavigationEvent(const int newpage)
{
    // Adjust scene size.
    /// Page size in points.
    QSizeF pagesize = master->getPageSize(master->overlaysShifted(newpage, shift));
    debug_verbose(DebugPageChange, newpage << pagesize << master->getDocument()->flexiblePageSizes());
    // Don't do anything if page size ist not valid. This avoids cleared slide
    // scenes which could mess up the layout and invalidate cache.
    if ((pagesize.isNull() || !pagesize.isValid()) && !master->getDocument()->flexiblePageSizes())
    {
        pageItem->clearPixmaps();
        return;
    }
    switch (page_part)
    {
    case LeftHalf:
        pagesize.rwidth() /= 2;
        setSceneRect(0., 0., pagesize.width(), pagesize.height());
        break;
    case RightHalf:
        pagesize.rwidth() /= 2;
        setSceneRect(pagesize.width(), 0., pagesize.width(), pagesize.height());
        break;
    default:
        setSceneRect(0., 0., pagesize.width(), pagesize.height());
        break;
    }
}

void SlideScene::navigationEvent(const int newpage, SlideScene *newscene)
{
    debug_msg(DebugPageChange, "scene" << this << "navigates to" << newpage << "as" << newscene);
    pauseMedia();
    clearSelection();
    setFocusItem(nullptr);
    if (pageTransitionItem)
    {
        removeItem(pageTransitionItem);
        delete pageTransitionItem;
        pageTransitionItem = NULL;
    }
    if (animation)
    {
        animation->stop();
        delete animation;
        animation = NULL;
    }
    pageItem->setOpacity(1.);
    pageItem->setRect(sceneRect());
    pageItem->trackNew();
    if ((!newscene || newscene == this) && page != newpage && (slide_flags & ShowTransitions))
    {
        SlideTransition transition = master->transition(newpage > page ? newpage : page);
        if (transition.type > 0 && transition.duration > 1e-3)
        {
            if (newpage < page)
                transition.invert();
            debug_msg(DebugTransitions, "Transition:" << transition.type << transition.duration << transition.properties << transition.angle << transition.scale);
            startTransition(newpage, transition);
            return;
        }
    }
    page = newpage;
    emit navigationToViews(page, newscene ? newscene : this);
    QList<QGraphicsItem*> list = items();
    while (!list.isEmpty())
        removeItem(list.takeLast());
    if (!newscene || newscene == this)
    {
        addItem(pageItem);
        loadMedia(page);
        if (slide_flags & ShowDrawings)
        {
            PathContainer *paths {nullptr};
            emit requestNewPathContainer(&paths, page | page_part);
            if (paths)
                for (auto path : *paths)
                    addItem(path);
        }
        if (slide_flags & ShowSearchResults)
            updateSearchResults();
    }
    invalidate();
    emit finishTransition();
}

void SlideScene::loadMedia(const int page)
{
    if (!(slide_flags & LoadMedia))
        return;
    const QList<MediaAnnotation> list = master->getDocument()->annotations(page);
    for (const auto &annotation : list)
    {
        if (annotation.type != MediaAnnotation::InvalidAnnotation)
        {
            debug_msg(DebugMedia, "loading media" << annotation.file << annotation.rect);
            slide::MediaItem &item = getMediaItem(annotation, page);
            if (item.item)
            {
                item.item->setSize(item.annotation.rect.size());
                item.item->setPos(item.annotation.rect.topLeft());
                item.item->show();
                addItem(item.item);
            }
            // TODO: control autoplay audio
            if (item.player && slide_flags & AutoplayVideo)
                item.player->play();
        }
    }
}

void SlideScene::postRendering()
{
    pageItem->clearOld();
    int newpage = page + 1;
    if (shift & AnyOverlay)
        newpage = master->getDocument()->overlaysShifted(page, 1 | (shift & AnyOverlay));
    if (slide_flags & CacheVideos)
        cacheMedia(newpage);
    // Clean up media
    if (mediaItems.size() > 2)
    {
        debug_verbose(DebugMedia, "Start cleaning up media" << mediaItems.size());
        for (auto &media : mediaItems)
        {
            if (media.player == nullptr)
                continue;
            if (!media.pages.empty())
            {
                const auto it = media.pages.lower_bound(page);
                if ((it != media.pages.end() && *it <= newpage) || (it != media.pages.begin() && *(std::prev(it)) >= page-1))
                    continue;
            }
            debug_msg(DebugMedia, "Deleting media item:" << media.annotation.file << media.pages.size());
            delete media.player;
            media.player = nullptr;
            delete media.item;
            media.item = nullptr;
#if (QT_VERSION_MAJOR >= 6)
            delete media.audio_out;
            media.audio_out = nullptr;
#endif
        }
    }
}

void SlideScene::cacheMedia(const int page)
{
    const QList<MediaAnnotation> list = master->getDocument()->annotations(page);
    for (const auto &annotation : list)
        if (annotation.type != MediaAnnotation::InvalidAnnotation)
            getMediaItem(annotation, page);
}

slide::MediaItem &SlideScene::getMediaItem(const MediaAnnotation &annotation, const int page)
{
    for (auto &mediaitem : mediaItems)
    {
        if (mediaitem.annotation == annotation && mediaitem.player)
        {
            mediaitem.pages.insert(page);
            debug_msg(DebugMedia, "Found media in cache" << annotation.file << annotation.rect << QList<int>(mediaitem.pages.cbegin(), mediaitem.pages.cend()));
            return mediaitem;
        }
    }
    debug_msg(DebugMedia, "Loading new media" << annotation.file << annotation.rect);
    MediaPlayer *player = new MediaPlayer(this);
#if (QT_VERSION_MAJOR >= 6)
    QAudioOutput *audio_out = NULL;
    if (annotation.type & MediaAnnotation::HasAudio)
    {
        audio_out = new QAudioOutput(this);
        if ((slide_flags & MuteSlide) || (preferences()->global_flags & Preferences::MuteApplication) || annotation.volume <= 0.)
            audio_out->setMuted(true);
        else
            audio_out->setVolume(annotation.volume);
        debug_msg(DebugMedia, "muted:" << audio_out->isMuted() << "volume:" << audio_out->volume());
    }
    player->setAudioOutput(audio_out);
#else
    if (annotation.type & MediaAnnotation::HasAudio)
    {
        if ((slide_flags & MuteSlide) || (preferences()->global_flags & Preferences::MuteApplication) || annotation.volume <= 0.)
            player->setMuted(true);
        else
            player->setVolume(100*annotation.volume);
        debug_msg(DebugMedia, "muted:" << player->isMuted() << "volume:" << player->volume());
    }
#endif
    QGraphicsVideoItem *item = NULL;
    if (annotation.type & MediaAnnotation::HasVideo)
    {
        item = new QGraphicsVideoItem;
        player->setVideoOutput(item);
#if (QT_VERSION_MAJOR < 6)
        // Ugly fix to cache videos: show invisible video pixel
        item->setSize({1,1});
        item->setPos(sceneRect().bottomRight());
        addItem(item);
        item->show();
#endif
    }
    if ((annotation.type & MediaAnnotation::Embedded) == 0)
#if (QT_VERSION_MAJOR >= 6)
        player->setSource(annotation.file);
#else
    {
        QMediaPlaylist *playlist = new QMediaPlaylist(player);
        playlist->addMedia(annotation.file);
        player->setPlaylist(playlist);
    }
#endif
    else
    {
        warn_msg("Embedded media are currently not supported.");
        //QBuffer *buffer = new QBuffer(player);
        //buffer->setData(static_cast<const EmbeddedMedia&>(annotation).data);
        //buffer->open(QBuffer::ReadOnly);
        //player->setSourceDevice(buffer);
    }
    switch (annotation.mode)
    {
    case MediaAnnotation::Once:
    case MediaAnnotation::Open:
        break;
    case MediaAnnotation::Palindrome:
        warn_msg("Palindrome video: not implemented (yet)");
        // TODO
        [[clang::fallthrough]];
    case MediaAnnotation::Repeat:
    default:
#if (QT_VERSION_MAJOR >= 6)
        player->setLoops(QMediaPlayer::Infinite);
        connect(player, &MediaPlayer::mediaStatusChanged, player, &MediaPlayer::repeatIfFinished);
#else
        if (player->playlist())
            player->playlist()->setPlaybackMode(QMediaPlaylist::CurrentItemInLoop);
#endif
        break;
    }
#if (QT_VERSION_MAJOR >= 6)
    mediaItems.append({annotation, item, player, audio_out, {page}});
#else
    mediaItems.append({annotation, item, player, {page}});
#endif
    return mediaItems.last();
}

void SlideScene::startTransition(const int newpage, const SlideTransition &transition)
{
    pageTransitionItem = new PixmapGraphicsItem(sceneRect());
    for (const auto view : static_cast<const QList<QGraphicsView*>>(views()))
        static_cast<SlideView*>(view)->prepareTransition(pageTransitionItem);
    page = newpage;
    PixmapGraphicsItem *oldPage = pageTransitionItem;
    if ((transition.type == SlideTransition::Fly || transition.type == SlideTransition::FlyRectangle)
        && !views().isEmpty()
        && (transition.properties & SlideTransition::Outwards) == 0)
    {
        pageTransitionItem = new PixmapGraphicsItem(sceneRect());
        connect(pageTransitionItem, &QObject::destroyed, oldPage, &PixmapGraphicsItem::deleteLater);
        oldPage->setZValue(1e1);
    }
    else
        emit navigationToViews(page, this);
    debug_msg(DebugTransitions, "transition:" << transition.type << transition.duration << transition.angle << transition.properties);
    QList<QGraphicsItem*> list = items();
    QGraphicsItem *item;
    while (!list.isEmpty())
    {
        item = list.takeLast();
        if (item != pageItem)
            removeItem(item);
    }
    pageItem->setOpacity(1.);
    if (pageItem->scene() != this)
        addItem(pageItem);
    loadMedia(page);
    if (slide_flags & ShowDrawings)
    {
        PathContainer *paths {nullptr};
        emit requestNewPathContainer(&paths, page | page_part);
        if (paths)
            for (const auto path : *paths)
                addItem(path);
    }
    delete animation;
    animation = nullptr;
    switch (transition.type)
    {
    case SlideTransition::Split:
        createSplitTransition(transition, pageTransitionItem);
        break;
    case SlideTransition::Blinds:
        createBlindsTransition(transition, pageTransitionItem);
        break;
    case SlideTransition::Box:
        createBoxTransition(transition, pageTransitionItem);
        break;
    case SlideTransition::Wipe:
        createWipeTransition(transition, pageTransitionItem);
        break;
    case SlideTransition::Dissolve:
    {
        pageTransitionItem->setOpacity(0.);
        QPropertyAnimation *propanim = new QPropertyAnimation(pageTransitionItem, "opacity");
        propanim->setDuration(1000*transition.duration);
        propanim->setStartValue(1.);
        propanim->setEndValue(0.);
        animation = propanim;
        break;
    }
    case SlideTransition::Glitter:
    {
        pageTransitionItem->setMaskType(PixmapGraphicsItem::Glitter);
        QPropertyAnimation *propanim = new QPropertyAnimation(pageTransitionItem, "progress");
        propanim->setDuration(1000*transition.duration);
        propanim->setStartValue(GLITTER_NUMBER);
        propanim->setEndValue(0);
        propanim->setEasingCurve(QEasingCurve::InOutSine);
        animation = propanim;
        break;
    }
    case SlideTransition::Fly:
    case SlideTransition::FlyRectangle:
        createFlyTransition(transition, pageTransitionItem, oldPage);
        break;
    case SlideTransition::Push:
        createPushTransition(transition, pageTransitionItem);
        break;
    case SlideTransition::Cover:
        createCoverTransition(transition, pageTransitionItem);
        break;
    case SlideTransition::Uncover:
        createUncoverTransition(transition, pageTransitionItem);
        break;
    case SlideTransition::Fade:
        createFadeTransition(transition, pageTransitionItem);
        break;
    }
    if (animation)
    {
        connect(animation, &QAbstractAnimation::finished, this, &SlideScene::endTransition);
        addItem(pageTransitionItem);
        animation->start(QAbstractAnimation::KeepWhenStopped);
    }
}

void SlideScene::createSplitTransition(const SlideTransition &transition, PixmapGraphicsItem *pageTransitionItem)
{
    const bool outwards = transition.properties & SlideTransition::Outwards;
    pageTransitionItem->setMaskType(outwards ? PixmapGraphicsItem::NegativeClipping : PixmapGraphicsItem::PositiveClipping);
    QPropertyAnimation *propanim = new QPropertyAnimation(pageTransitionItem, "mask");
    propanim->setDuration(1000*transition.duration);
    QRectF rect = sceneRect();
    if (outwards)
        propanim->setEndValue(rect);
    else
        propanim->setStartValue(rect);
    if (transition.properties & SlideTransition::Vertical)
    {
        rect.moveTop(rect.top() + rect.height()/2);
        rect.setHeight(0.);
    }
    else
    {
        rect.moveLeft(rect.left() + rect.width()/2);
        rect.setWidth(0.);
    }
    if (outwards)
    {
        propanim->setStartValue(rect);
        pageTransitionItem->setMask(rect);
    }
    else
        propanim->setEndValue(rect);
    animation = propanim;
}

void SlideScene::createBlindsTransition(const SlideTransition &transition, PixmapGraphicsItem *pageTransitionItem)
{
    const bool vertical = transition.properties & SlideTransition::Vertical;
    pageTransitionItem->setMaskType(vertical ? PixmapGraphicsItem::VerticalBlinds : PixmapGraphicsItem::HorizontalBlinds);
    QPropertyAnimation *propanim = new QPropertyAnimation(pageTransitionItem, "mask");
    propanim->setDuration(1000*transition.duration);
    QRectF rect = sceneRect();
    if (vertical)
        rect.setWidth(rect.width()/BLINDS_NUMBER_V);
    else
        rect.setHeight(rect.height()/BLINDS_NUMBER_H);
    propanim->setStartValue(rect);
    if (vertical)
        rect.setWidth(0);
    else
        rect.setHeight(0);
    propanim->setEndValue(rect);
    animation = propanim;
}

void SlideScene::createBoxTransition(const SlideTransition &transition, PixmapGraphicsItem *pageTransitionItem)
{
    const bool outwards = transition.properties & SlideTransition::Outwards;
    pageTransitionItem->setMaskType(outwards ? PixmapGraphicsItem::NegativeClipping : PixmapGraphicsItem::PositiveClipping);
    QPropertyAnimation *propanim = new QPropertyAnimation(pageTransitionItem, "mask");
    propanim->setDuration(1000*transition.duration);
    QRectF rect = sceneRect();
    if (outwards)
        propanim->setEndValue(rect);
    else
        propanim->setStartValue(rect);
    rect.moveTopLeft(rect.center());
    rect.setSize({0,0});
    if (outwards)
    {
        propanim->setStartValue(rect);
        pageTransitionItem->setMask(rect);
    }
    else
        propanim->setEndValue(rect);
    animation = propanim;
}

void SlideScene::createWipeTransition(const SlideTransition &transition, PixmapGraphicsItem *pageTransitionItem)
{
    QPropertyAnimation *propanim = new QPropertyAnimation(pageTransitionItem, "mask");
    pageTransitionItem->setMaskType(PixmapGraphicsItem::PositiveClipping);
    propanim->setDuration(1000*transition.duration);
    QRectF rect = sceneRect();
    pageTransitionItem->setMask(rect);
    propanim->setStartValue(rect);
    switch (transition.angle)
    {
    case 90:
        rect.setBottom(rect.top()+1);
        break;
    case 180:
        rect.setRight(rect.left()+1);
        break;
    case 270:
        rect.setTop(rect.bottom()-1);
        break;
    default:
        rect.setLeft(rect.right()-1);
        break;
    }
    propanim->setEndValue(rect);
    animation = propanim;
}

void SlideScene::createFlyTransition(const SlideTransition &transition, PixmapGraphicsItem *pageTransitionItem, PixmapGraphicsItem *oldPage)
{
    const bool outwards = transition.properties & SlideTransition::Outwards;
    for (const auto &view : static_cast<const QList<QGraphicsView*>>(views()))
    {
        SlideView *slideview = static_cast<SlideView*>(view);
        slideview->pageChangedBlocking(page, this);
        slideview->prepareFlyTransition(outwards, oldPage, pageTransitionItem);
    }
    if (!outwards)
        addItem(oldPage);
    pageItem->setZValue(-1e4);
    pageTransitionItem->setZValue(1e5);

    QPropertyAnimation *propanim = new QPropertyAnimation(pageTransitionItem, "x");
    propanim->setDuration(1000*transition.duration);
    switch (transition.angle)
    {
    case 90:
        propanim->setPropertyName("y");
        propanim->setStartValue(outwards ? 0. : sceneRect().height());
        propanim->setEndValue(outwards ? -sceneRect().height() : 0.);
        break;
    case 180:
        propanim->setStartValue(outwards ? 0. : sceneRect().width());
        propanim->setEndValue(outwards ? -sceneRect().width() : 0.);
        break;
    case 270:
        propanim->setPropertyName("y");
        propanim->setStartValue(outwards ? 0. : -sceneRect().height());
        propanim->setEndValue(outwards ? sceneRect().height() : 0.);
        break;
    default:
        propanim->setStartValue(outwards ? 0. : -sceneRect().width());
        propanim->setEndValue(outwards ? sceneRect().width() : 0.);
        break;
    }
    propanim->setEasingCurve(outwards ? QEasingCurve::InSine : QEasingCurve::OutSine);
    animation = propanim;
}

void SlideScene::createPushTransition(const SlideTransition &transition, PixmapGraphicsItem *pageTransitionItem)
{
    /* TODO: For push transitions the new page is not ready when
     * the animation starts. Instead of the new page, first the old
     * page is shown where the new page is expected. However, this
     * is usually only noted when the window geometry does not match
     * the slide geometry. */
    QPropertyAnimation *propanim = new QPropertyAnimation(this, "sceneRect");
    propanim->setDuration(1000*transition.duration);
    pageTransitionItem->setZValue(-1e3);
    QRectF movedrect = sceneRect();
    switch (transition.angle)
    {
    case 90:
        movedrect.moveBottom(movedrect.top());
        break;
    case 180:
        movedrect.moveRight(movedrect.left());
        break;
    case 270:
        movedrect.moveTop(movedrect.bottom());
        break;
    default:
        movedrect.moveLeft(movedrect.right());
        break;
    }
    pageTransitionItem->setRect(movedrect);
    propanim->setStartValue(movedrect);
    propanim->setEndValue(sceneRect());
    propanim->setEasingCurve(QEasingCurve::InOutSine);
    animation = propanim;
}

void SlideScene::createCoverTransition(const SlideTransition &transition, PixmapGraphicsItem *pageTransitionItem)
{
    QParallelAnimationGroup *groupanim = new QParallelAnimationGroup();
    QPropertyAnimation *sceneanim = new QPropertyAnimation(this, "sceneRect", groupanim);
    QPropertyAnimation *bganim = new QPropertyAnimation(pageTransitionItem, "x", groupanim);
    sceneanim->setDuration(1000*transition.duration);
    bganim->setDuration(1000*transition.duration);
    pageTransitionItem->setZValue(-1e3);
    QRectF movedrect = sceneRect();
    switch (transition.angle)
    {
    case 90:
        bganim->setPropertyName("y");
        movedrect.moveBottom(movedrect.top());
        bganim->setStartValue(movedrect.y());
        bganim->setEndValue(sceneRect().y());
        break;
    case 180:
        movedrect.moveRight(movedrect.left());
        bganim->setStartValue(movedrect.x());
        bganim->setEndValue(sceneRect().x());
        break;
    case 270:
        bganim->setPropertyName("y");
        movedrect.moveTop(movedrect.bottom());
        bganim->setStartValue(movedrect.y());
        bganim->setEndValue(sceneRect().y());
        break;
    default:
        movedrect.moveLeft(movedrect.right());
        bganim->setStartValue(movedrect.x());
        bganim->setEndValue(sceneRect().x());
        break;
    }
    sceneanim->setStartValue(movedrect);
    sceneanim->setEndValue(sceneRect());
    groupanim->addAnimation(sceneanim);
    groupanim->addAnimation(bganim);
    sceneanim->setEasingCurve(QEasingCurve::OutSine);
    bganim->setEasingCurve(QEasingCurve::OutSine);
    animation = groupanim;
}

void SlideScene::createUncoverTransition(const SlideTransition &transition, PixmapGraphicsItem *pageTransitionItem)
{
    QPropertyAnimation *propanim = new QPropertyAnimation();
    propanim->setDuration(1000*transition.duration);
    switch (transition.angle)
    {
    case 90:
        propanim->setPropertyName("y");
        propanim->setStartValue(0.);
        propanim->setEndValue(-sceneRect().height());
        break;
    case 180:
        propanim->setPropertyName("x");
        propanim->setStartValue(0.);
        propanim->setEndValue(-sceneRect().width());
        break;
    case 270:
        propanim->setPropertyName("y");
        propanim->setStartValue(0.);
        propanim->setEndValue(sceneRect().height());
        break;
    default:
        propanim->setPropertyName("x");
        propanim->setStartValue(0.);
        propanim->setEndValue(sceneRect().width());
        break;
    }
    propanim->setTargetObject(pageTransitionItem);
    propanim->setEasingCurve(QEasingCurve::InSine);
    animation = propanim;
}

void SlideScene::createFadeTransition(const SlideTransition &transition, PixmapGraphicsItem *pageTransitionItem)
{
    pageTransitionItem->setOpacity(0.);
    QParallelAnimationGroup *groupanim = new QParallelAnimationGroup();
    QPropertyAnimation *oldpageanim = new QPropertyAnimation(pageTransitionItem, "opacity", groupanim);
    QPropertyAnimation *newpageanim = new QPropertyAnimation(pageItem, "opacity", groupanim);
    oldpageanim->setDuration(1000*transition.duration);
    oldpageanim->setStartValue(1.);
    oldpageanim->setEndValue(0.);
    newpageanim->setDuration(1000*transition.duration);
    newpageanim->setStartValue(0.);
    newpageanim->setEndValue(1.);
    groupanim->addAnimation(oldpageanim);
    groupanim->addAnimation(newpageanim);
    oldpageanim->setEasingCurve(QEasingCurve::OutQuart);
    newpageanim->setEasingCurve(QEasingCurve::InQuart);
    animation = groupanim;
}

void SlideScene::endTransition()
{
    pageItem->setOpacity(1.);
    if (pageTransitionItem)
    {
        removeItem(pageTransitionItem);
        delete pageTransitionItem;
        pageTransitionItem = nullptr;
    }
    if (animation)
    {
        animation->stop();
        delete animation;
        animation = nullptr;
    }
    loadMedia(page);
    if (slide_flags & ShowSearchResults)
        updateSearchResults();
    invalidate();
    emit finishTransition();
}

void SlideScene::tabletPress(const QPointF &pos, const QTabletEvent *event)
{
    handleEvents(
                tablet_event_to_input_device(event) | Tool::StartEvent,
                {pos},
                QPointF(),
                event->pressure()
            );
}

void SlideScene::tabletMove(const QPointF &pos, const QTabletEvent *event)
{
    handleEvents(
                tablet_event_to_input_device(event) | Tool::UpdateEvent,
                {pos},
                QPointF(),
                event->pressure()
            );
}

void SlideScene::tabletRelease(const QPointF &pos, const QTabletEvent *event)
{
    handleEvents(
                tablet_event_to_input_device(event) | Tool::StopEvent,
                {pos},
                QPointF(),
                event->pressure()
            );
}

void SlideScene::startInputEvent(const DrawTool *tool, const QPointF &pos, const float pressure)
{
    if (!tool || !(tool->tool() & Tool::AnyDrawTool) || !(slide_flags & ShowDrawings))
        return;
    debug_verbose(DebugDrawing, "Start input event" << tool->tool() << tool->device() << tool << pressure);
    stopDrawing();
    if (currentItemCollection || currentlyDrawnItem)
        return;
    clearSelection();
    setFocusItem(nullptr);
    currentItemCollection = new QGraphicsItemGroup();
    addItem(currentItemCollection);
    currentItemCollection->show();
    switch (tool->shape()) {
    case DrawTool::Freehand:
    case DrawTool::Recognize:
        if (tool->tool() == Tool::Pen && (tool->device() & Tool::PressureSensitiveDevices))
            currentlyDrawnItem = new FullGraphicsPath(*tool, pos, pressure);
        else
            currentlyDrawnItem = new BasicGraphicsPath(*tool, pos);
        currentlyDrawnItem->hide();
        break;
    case DrawTool::Rect:
    {
        RectGraphicsItem *rect_item = new RectGraphicsItem(*tool, pos);
        rect_item->show();
        currentlyDrawnItem = rect_item;
        break;
    }
    case DrawTool::Ellipse:
    {
        EllipseGraphicsItem *rect_item = new EllipseGraphicsItem(*tool, pos);
        rect_item->show();
        currentlyDrawnItem = rect_item;
        break;
    }
    case DrawTool::Line:
    {
        LineGraphicsItem *line_item = new LineGraphicsItem(*tool, pos);
        line_item->show();
        currentlyDrawnItem = line_item;
        break;
    }
    case DrawTool::Arrow:
    {
        ArrowGraphicsItem *arrow_item = new ArrowGraphicsItem(*tool, pos);
        arrow_item->show();
        currentlyDrawnItem = arrow_item;
        break;
    }
    }
    addItem(currentlyDrawnItem);
}

void SlideScene::stepInputEvent(const DrawTool *tool, const QPointF &pos, const float pressure)
{
    if (pressure <= 0 || !tool || !(slide_flags & ShowDrawings))
        return;
    debug_verbose(DebugDrawing, "Step input event" << tool->tool() << tool->device() << tool << pressure);
    if (!currentlyDrawnItem)
        return;
    switch (currentlyDrawnItem->type())
    {
    case BasicGraphicsPath::Type:
    {
        if (!currentItemCollection)
            break;
        BasicGraphicsPath *current_path = static_cast<BasicGraphicsPath*>(currentlyDrawnItem);
        if (current_path->getTool() != *tool)
            break;
        FlexGraphicsLineItem *item = new FlexGraphicsLineItem(QLineF(current_path->lastPoint(), pos), tool->compositionMode());
        current_path->addPoint(current_path->mapFromScene(pos));
        item->setPen(tool->pen());
        currentItemCollection->addToGroup(item);
        currentItemCollection->show();
        invalidate(item->sceneBoundingRect(), QGraphicsScene::ItemLayer);
        break;
    }
    case FullGraphicsPath::Type:
    {
        if (!currentItemCollection)
            break;
        FullGraphicsPath *current_path = static_cast<FullGraphicsPath*>(currentlyDrawnItem);
        if (current_path->getTool() != *tool)
            break;
        FlexGraphicsLineItem *item = new FlexGraphicsLineItem(QLineF(current_path->lastPoint(), pos), tool->compositionMode());
        current_path->addPoint(current_path->mapFromScene(pos), pressure);
        QPen pen = tool->pen();
        pen.setWidthF(pen.widthF() * pressure);
        item->setPen(pen);
        currentItemCollection->addToGroup(item);
        currentItemCollection->show();
        invalidate(item->sceneBoundingRect(), QGraphicsScene::ItemLayer);
        break;
    }
    case RectGraphicsItem::Type:
        static_cast<RectGraphicsItem*>(currentlyDrawnItem)->setSecondPoint(pos);
        break;
    case EllipseGraphicsItem::Type:
        static_cast<EllipseGraphicsItem*>(currentlyDrawnItem)->setSecondPoint(pos);
        break;
    case LineGraphicsItem::Type:
        static_cast<LineGraphicsItem*>(currentlyDrawnItem)->setSecondPoint(pos);
        break;
    case ArrowGraphicsItem::Type:
        static_cast<ArrowGraphicsItem*>(currentlyDrawnItem)->setSecondPoint(pos);
        break;
    }
}

bool SlideScene::stopInputEvent(const DrawTool *tool)
{
    if (!tool || !(slide_flags & ShowDrawings))
        return false;
    debug_verbose(DebugDrawing, "Stop input event" << tool->tool() << tool->device() << tool);
    const bool changes = currentlyDrawnItem != NULL;
    stopDrawing();
    if (changes)
    {
        invalidate({QRect()}, QGraphicsScene::ItemLayer);
        return true;
    }
    return false;
}

void SlideScene::noToolClicked(const QPointF &pos, const QPointF &startpos)
{
    debug_verbose(DebugMedia, "Clicked without tool" << pos << startpos);
    // Try to handle multimedia annotation.
    for (auto &item : mediaItems)
#if __cplusplus >= 202002L
        // std::set<T>.contains is only available since C++ 20
        if (item.pages.contains(page &~NotFullPage) && item.annotation.rect.contains(pos) && item.player)
#else
        if (item.pages.find(page &~NotFullPage) != item.pages.end() && item.annotation.rect.contains(pos) && item.player)
#endif
        {
            if (startpos.isNull() || item.annotation.rect.contains(startpos))
            {
#if (QT_VERSION_MAJOR >= 6)
                if (item.player->playbackState() == QMediaPlayer::PlayingState)
#else
                if (item.player->state() == QMediaPlayer::PlayingState)
#endif
                    item.player->pause();
                else
                    item.player->play();
                return;
            }
            break;
        }
    const PdfLink *link = master->getDocument()->linkAt(page, pos);
    if (link && (startpos.isNull() || link->area.contains(startpos)))
        switch (link->type)
        {
        case PdfLink::PageLink:
            emit navigationSignal(static_cast<const GotoLink*>(link)->page);
            break;
        case PdfLink::ActionLink:
            emit sendAction(static_cast<const ActionLink*>(link)->action);
            break;
        case PdfLink::RemoteUrl:
        case PdfLink::LocalUrl:
        case PdfLink::ExternalPDF:
            QDesktopServices::openUrl(static_cast<const ExternalLink*>(link)->url);
            break;
        case PdfLink::SoundLink:
        case PdfLink::MovieLink:
        {
            // This is untested!
            slide::MediaItem &item = getMediaItem(static_cast<const MediaLink*>(link)->annotation, page);
            if (item.item)
            {
                item.item->setSize(item.annotation.rect.size());
                item.item->setPos(item.annotation.rect.topLeft());
                item.item->show();
                addItem(item.item);
            }
            if (item.player)
                item.player->play();
            break;
        }
        case PdfLink::NoLink:
            break;
        }
    delete link;
}

void SlideScene::createSliders() const
{
    for (auto &item : mediaItems)
#if __cplusplus >= 202002L
        if (item.pages.contains(page &~NotFullPage) && item.player)
#else
        if (item.pages.find(page &~NotFullPage) != item.pages.end() && item.player)
#endif
        {
            for (const auto view : static_cast<const QList<QGraphicsView*>>(views()))
                static_cast<SlideView*>(view)->addMediaSlider(item);
        }
}

void SlideScene::playMedia() const
{
    for (auto &item : mediaItems)
#if __cplusplus >= 202002L
        if (item.pages.contains(page &~NotFullPage) && item.player)
#else
        if (item.pages.find(page &~NotFullPage) != item.pages.end() && item.player)
#endif
            item.player->play();
}

void SlideScene::pauseMedia() const
{
    for (auto &item : mediaItems)
#if __cplusplus >= 202002L
        if (item.pages.contains(page &~NotFullPage) && item.player)
#else
        if (item.pages.find(page &~NotFullPage) != item.pages.end() && item.player)
#endif
            item.player->pause();
}

void SlideScene::playPauseMedia() const
{
    for (auto &item : mediaItems)
        if (
#if __cplusplus >= 202002L
                item.pages.contains(page &~NotFullPage)
#else
                item.pages.find(page &~NotFullPage) != item.pages.end()
#endif
                && item.player
#if (QT_VERSION_MAJOR >= 6)
                && item.player->playbackState() == QMediaPlayer::PlayingState
#else
                && item.player->state() == QMediaPlayer::PlayingState
#endif
            )
        {
            pauseMedia();
            return;
        }
    playMedia();
}

void SlideScene::updateSelectionRect() noexcept
{
    // TODO: only call manually for higher efficiency?
    // (note: selection can also be changed by eraser / undo / redo / ...)
    const QList<QGraphicsItem*> items = selectedItems();
    if (items.isEmpty())
    {
        selection_bounding_rect.hide();
        return;
    }
    // TODO: This is probably quite slow
    QRectF newrect = items.first()->mapToScene(items.first()->shape()).controlPointRect();
    for (const auto &item : items)
        newrect = newrect.united(item->mapToScene(item->shape()).controlPointRect());
    selection_bounding_rect.setRect(newrect);
    if (selection_bounding_rect.scene() != this)
        addItem(&selection_bounding_rect);
    selection_bounding_rect.show();
}

void SlideScene::removeSelection() const
{
    const QList<QGraphicsItem*> selection = selectedItems();
    emit sendRemovePaths(page | page_part, selection);
}

void SlideScene::copyToClipboard() const
{
    const QList<QGraphicsItem*> selection = selectedItems();
    if (selection.isEmpty())
        return;
    // Write to native data type
    QByteArray data;
    QDataStream stream(&data, QIODevice::WriteOnly);
    stream << selection;
    QMimeData *mimedata = new QMimeData();
    mimedata->setData("application/beamerpresenter", data);
    data.clear();
    // Write svg data
    QXmlStreamWriter writer(&data);
    writer.setAutoFormatting(true);
    writer.setAutoFormattingIndent(0);
    writer.writeStartDocument();
    writer.writeComment(" Created with BeamerPresenter ");
    writer.writeStartElement("svg");
    writer.writeAttribute("version", "1.1");
    writer.writeAttribute("xmlns", "http://www.w3.org/2000/svg");
    writer.writeAttribute("id", "svg1");
    const QRectF rect = selection_bounding_rect.sceneBoundingRect();
    writer.writeAttribute("width", QString::number(rect.width()));
    writer.writeAttribute("height", QString::number(rect.height()));
    writer.writeAttribute("viewBox", "0 0 " + QString::number(width()) + " " + QString::number(height()));
    int id_counter = 1;
    for (auto &item : selection)
    {
        const QTransform transform = item->transform();
        QString matrix = QString("matrix(%1,%2,%3,%4,%5,%6)")
                .arg(transform.m11())
                .arg(transform.m12())
                .arg(transform.m21())
                .arg(transform.m22())
                .arg(transform.dx())
                .arg(transform.dy());
        switch (item->type())
        {
        case BasicGraphicsPath::Type:
        case FullGraphicsPath::Type:
        {
            // TODO: flexible width of FullGraphicsPath is ignored.
            const AbstractGraphicsPath *path = static_cast<const AbstractGraphicsPath*>(item);
            writer.writeStartElement("g");
            writer.writeAttribute("x", QString::number(item->x()));
            writer.writeAttribute("y", QString::number(item->y()));
            writer.writeAttribute("id", "g"+QString::number(++id_counter));
            writer.writeAttribute("transform", matrix);
            writer.writeStartElement("path");
            writer.writeAttribute("id", "path"+QString::number(++id_counter));
            const DrawTool &tool = path->getTool();
            QString style = "fill:";
            style += tool.brush().style() == Qt::NoBrush ? "none" : tool.brush().color().name();
            style += ";stroke:";
            style += tool.color().name();
            style += ";stroke-width:";
            style += QString::number(tool.width());
            style += ";stroke-linecap:round;stroke-linejoin:round;";
            writer.writeAttribute("style", style);
            writer.writeAttribute("d", path->svgCoordinates());
            writer.writeEndElement();// "path" element
            writer.writeEndElement(); // "g" element
            break;
        }
        case TextGraphicsItem::Type:
        {
            const TextGraphicsItem *textItem = static_cast<const TextGraphicsItem*>(item);
            writer.writeStartElement("text");
            writer.writeAttribute("id", "text"+QString::number(++id_counter));
            const QPointF origin = item->sceneBoundingRect().bottomLeft();
            // TODO: coordinates are shifted.
            writer.writeAttribute("x", QString::number(origin.x()));
            writer.writeAttribute("y", QString::number(origin.y()));
            writer.writeAttribute("transform", matrix);
            writer.writeAttribute("style", "font-size:" + QString::number(textItem->font().pointSizeF()) + "pt");
            // TODO: currently only plain text is supported.
            writer.writeCharacters(textItem->toPlainText());
            writer.writeEndElement();
            break;
        }
        }
    }
    writer.writeEndElement(); // "svg" element
    writer.writeEndDocument();
    mimedata->setData("image/svg+xml", data);
    // Add data to clipboard
    QClipboard *clipboard = QGuiApplication::clipboard();
    clipboard->setMimeData(mimedata);
}

void SlideScene::pasteFromClipboard()
{
    const QMimeData *mimedata = QGuiApplication::clipboard()->mimeData();
    QList<QGraphicsItem*> items;
    if (mimedata->hasFormat("application/beamerpresenter"))
    {
        const QByteArray data = mimedata->data("application/beamerpresenter");
        QDataStream stream(data);
        stream >> items;
        items.removeAll(nullptr);
    }
    else if (mimedata->hasFormat("image/svg+xml"))
    {
        QXmlStreamReader reader(mimedata->data("image/svg+xml"));
        while (!reader.atEnd() && (reader.readNext() != QXmlStreamReader::StartElement || reader.name().toUtf8() != "svg")) {}
        while (reader.readNextStartElement())
        {
            debug_msg(DebugDrawing, reader.name());
            if (reader.name().toUtf8() == "g")
            {
                const QPointF pos(reader.attributes().value("x", "0.").toDouble(), reader.attributes().value("y", "0.").toDouble());
                QTransform transform;
                QString transform_string = reader.attributes().value("transform").toString();
                if (transform_string.length() >= 19 && transform_string.startsWith("matrix(") && transform_string.endsWith(")"))
                {
                    // TODO: this is inefficient
                    transform_string.remove("matrix(");
                    transform_string.remove(")");
                    const QStringList list = transform_string.trimmed().replace(" ", ",").split(",");
                    if (list.length() == 6)
                        transform.setMatrix(list[0].toDouble(), list[1].toDouble(), 0., list[2].toDouble(), list[3].toDouble(), 0., list[4].toDouble(), list[5].toDouble(), 1.);
                }
                while (reader.readNextStartElement() && reader.name().toUtf8() != "path" && !reader.isEndElement())
                    reader.skipCurrentElement();
                debug_msg(DebugDrawing, reader.name());
                if (reader.name().toUtf8() != "path")
                    continue;

                QString coordinates = reader.attributes().value("d").toString();
                coordinates.replace(",", " ");
                // TODO: currently all coordinates are interpreted as absolute coordinates. This is wrong!
                coordinates.remove("m");
                coordinates.remove("l");
                coordinates.remove("z");
                coordinates.remove("L");
                coordinates.remove("M");
                QRegularExpression re;
                re.setPattern(R"(\s\s+)");
                coordinates.replace(re, " ");
                coordinates = coordinates.trimmed();
                QString style = reader.attributes().value("style").toString();
                QColor color = Qt::black;
                qreal width = 1.;
                re.setPattern("stroke:(#[0-9a-fA-F]+)");
                if (style.contains("stroke:"))
                    color = QColor(re.match(style).captured(1));
                re.setPattern("stroke-width:([0-9.]+)");
                if (style.contains("stroke-width:"))
                    width = re.match(style).captured(1).toDouble();
                DrawTool tool(Tool::BasicSelectionTool, 0, QPen(color, width));
                BasicGraphicsPath *path = new BasicGraphicsPath(tool, coordinates);
                path->setPos(pos);
                path->setPos(sceneRect().center());
                path->setTransform(transform);
                items.append(path);
                if (!reader.isEndElement())
                    reader.skipCurrentElement();
            }
            else if (reader.name().toUtf8() == "text")
            {
                // TODO
            }
            if (!reader.isEndElement())
                reader.skipCurrentElement();
        }
        reader.clear();
    }
    if (items.isEmpty())
        return;
    clearSelection();
    setFocusItem(nullptr);
    for (const auto item : items)
    {
        if (item->scene() != this)
            addItem(item);
        item->show();
        item->setSelected(true);
    }
    emit sendAddPaths(page | page_part, items);
}

void SlideScene::selectionToForeground()
{
<<<<<<< HEAD
    const QList<QGraphicsItem*> selection = selectedItems();
    if (selection.isEmpty())
        return;
    emit bringToForeground(page | page_part, selection);
=======
    // TODO: not implemented yet
>>>>>>> 694b399e
}

void SlideScene::toolChanged(const Tool *tool) noexcept
{
    if (tool->tool() & (Tool::AnySelectionTool | Tool::AnyPointingTool))
        return;
    drawHistory::Step *step = nullptr;
    if (tool->tool() & Tool::AnyDrawTool)
    {
        const QList<QGraphicsItem*> selection = selectedItems();
        if (selection.isEmpty())
            return;
        step = new drawHistory::Step;
        const DrawTool *draw_tool = static_cast<const DrawTool*>(tool);
        for (const auto item : selection)
            if (item->type() == BasicGraphicsPath::Type || item->type() == FullGraphicsPath::Type)
            {
                auto path = static_cast<AbstractGraphicsPath*>(item);
                if (path->getTool() != *draw_tool)
                    step->drawToolChanges.insert(path, drawHistory::DrawToolDifference(path->getTool(), *draw_tool));
                path->changeTool(*draw_tool);
                path->update();
            }
    }
    else if (tool->tool() == Tool::TextInputTool)
    {
        QList<QGraphicsItem*> selection = selectedItems();
        if (focusItem() && focusItem()->type() == TextGraphicsItem::Type)
            selection.append(focusItem());
        if (selection.isEmpty())
            return;
        step = new drawHistory::Step;
        const TextTool *text_tool = static_cast<const TextTool*>(tool);
        for (auto item : selection)
            if (item->type() == TextGraphicsItem::Type)
            {
                auto text = static_cast<TextGraphicsItem*>(item);
                if (text->font() != text_tool->font() || text->defaultTextColor() != text_tool->color())
                    step->textPropertiesChanges.insert(text, {text->font(), text_tool->font(), text_tool->color().rgba() ^ text->defaultTextColor().rgba()});
                text->setFont(text_tool->font());
                text->setDefaultTextColor(text_tool->color());
            }
    }
    if (!step)
        return;
    else if (step->isEmpty())
        delete step;
    else
        emit sendHistoryStep(page | page_part, step);
}

void SlideScene::colorChanged(const QColor &color) noexcept
{
    drawHistory::Step *step = new drawHistory::Step;
    for (auto item : selectedItems())
    {
        switch (item->type())
        {
        case BasicGraphicsPath::Type:
        case FullGraphicsPath::Type:
        {
            auto path = static_cast<AbstractGraphicsPath*>(item);
            if (path->getTool().color() != color)
            {
                DrawTool tool = path->getTool();
                tool.setColor(color);
                step->drawToolChanges.insert(path, drawHistory::DrawToolDifference(path->getTool(), tool));
                path->changeTool(tool);
                path->update();
            }
            break;
        }
        case TextGraphicsItem::Type:
        {
            const auto text = static_cast<TextGraphicsItem*>(item);
            step->textPropertiesChanges.insert(item, {text->font(), text->font(), text->defaultTextColor().rgba() ^ color.rgba()});
            text->setDefaultTextColor(color);
            break;
        }
        }
    }
    if (step->isEmpty())
        delete step;
    else
        emit sendHistoryStep(page | page_part, step);
}

void SlideScene::widthChanged(const qreal width) noexcept
{
    drawHistory::Step *step = new drawHistory::Step;
    for (auto item : selectedItems())
    {
        switch (item->type())
        {
        case BasicGraphicsPath::Type:
        case FullGraphicsPath::Type:
        {
            auto path = static_cast<AbstractGraphicsPath*>(item);
            if (path->getTool().width() != width)
            {
                DrawTool tool = path->getTool();
                tool.setWidth(width);
                step->drawToolChanges.insert(path, drawHistory::DrawToolDifference(path->getTool(), tool));
                path->changeTool(tool);
                path->update();
            }
            break;
        }
        }
    }
    if (step->isEmpty())
        delete step;
    else
        emit sendHistoryStep(page | page_part, step);
}

void SlideScene::updateSearchResults()
{
    const auto &pair = master->searchResults();
    if (pair.second.isEmpty() && searchResults)
    {
        if (searchResults->scene())
            removeItem(searchResults);
        delete searchResults;
        searchResults = nullptr;
    }
    else if (pair.first == page)
    {
        if (searchResults)
        {
            for (const auto &item : searchResults->childItems())
            {
                searchResults->removeFromGroup(item);
                delete item;
            }
            if (!searchResults->scene())
                addItem(searchResults);
        }
        else
        {
            searchResults = new QGraphicsItemGroup();
            addItem(searchResults);
        }
        QGraphicsRectItem *item;
        const QBrush brush(preferences()->search_highlighting_color);
        for (const auto &rect : pair.second)
        {
            item = new QGraphicsRectItem(rect);
            item->setBrush(brush);
            item->setPen(Qt::NoPen);
            searchResults->addToGroup(item);
        }
        invalidate(searchResults->boundingRect());
    }
}<|MERGE_RESOLUTION|>--- conflicted
+++ resolved
@@ -1791,14 +1791,10 @@
 
 void SlideScene::selectionToForeground()
 {
-<<<<<<< HEAD
     const QList<QGraphicsItem*> selection = selectedItems();
     if (selection.isEmpty())
         return;
     emit bringToForeground(page | page_part, selection);
-=======
-    // TODO: not implemented yet
->>>>>>> 694b399e
 }
 
 void SlideScene::toolChanged(const Tool *tool) noexcept
